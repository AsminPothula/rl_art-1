"""
Training Script

Handles the training loop for the DDPG painting agent. It:
- Initializes the environment and models
- Runs episodes where the agent paints using predicted actions
- Stores experiences (canvas, prev_action, action, next_canvas, reward, done)
- Periodically updates the Actor and Critic using replay buffer samples
- Applies soft target updates
- Logs training progress and saves checkpoints

Inputs:
    - Canvas (current canvas image)
    - Target image (fixed goal)
    - Previous action (used to generate the next one)

Outputs:
    - Trained Actor and Critic models saved to disk

TODO:
    - FIX THE DDPG AGENT
    - Add logging for training progress
    - Add hyperparameter tuning options
    - Consider using a learning rate scheduler for optimizers
"""
import os
import torch
import numpy as np
from collections import deque
import pandas as pd
import csv
from env.environment import PaintingEnv
from models.actor import Actor
from models.critic import Critic
from models.ddpg import DDPGAgent
from utils.noise import OUNoise
from utils.replay_buffer import ReplayBuffer
<<<<<<< HEAD
=======
from utils.canvas import save_canvas
>>>>>>> 3a867c5c


def train(config):
    """
    Full training pipeline for the DDPG agent using canvas drawing environment.
    Initializes all components and trains the agent over multiple episodes.

    Args:
        config (dict): Configuration dictionary containing hyperparameters and paths.
    """

    # Initialize environment and load target image
    env = PaintingEnv(
        target_image_path=config["target_image_path"],
        canvas_size=config["canvas_size"],
        canvas_channels=config["canvas_channels"],
        max_strokes=config["max_strokes"],
        device=config["device"]
    )

    # Load target image
    # target_image needs to be of dimensions (batch=1, channels, height, width)
    target_image = torch.tensor(env.target_image).unsqueeze(0).to(config["device"])

    # Initialize Actor & Critic networks (main and target)
    actor = Actor(
        image_encoder_model=config["model_name"],
        actor_network_input=config["action_dim"],
        in_channels=config["canvas_channels"],
        out_neurons=config["action_dim"]
    )
    critic = Critic(
        image_encoder_model=config["model_name"],
        actor_network_input=config["action_dim"]*2,
        in_channels=config["canvas_channels"],
        out_neurons=1
    )
    actor_target = Actor(
        image_encoder_model=config["model_name"],
        actor_network_input=config["action_dim"],
        out_neurons=config["action_dim"],
        in_channels=config["canvas_channels"]
    )
    critic_target = Critic(
        image_encoder_model=config["model_name"],
        actor_network_input=config["action_dim"]*2,
        in_channels=config["canvas_channels"],
        out_neurons=1
    )

    # Sync target networks
    actor_target.load_state_dict(actor.state_dict())
    critic_target.load_state_dict(critic.state_dict())

    # Set optimizers
    actor_optimizer = torch.optim.Adam(
        actor.parameters(), lr=config["actor_lr"])
    critic_optimizer = torch.optim.Adam(
        critic.parameters(), lr=config["critic_lr"])

    # Initialize replay buffer and noise process
    replay_buffer = ReplayBuffer(config["buffer_size"])
    noise = OUNoise(config["action_dim"])

    # THE DDPG AGENT IS FREAKING WRONG!!
    # Build the DDPG agent
    agent = DDPGAgent(
        actor=actor,
        critic=critic,
        actor_target=actor_target,
        critic_target=critic_target,
        actor_optimizer=actor_optimizer,
        critic_optimizer=critic_optimizer,
        replay_buffer=replay_buffer,
        noise=noise,
        config=config
    )

    # Setup logging
    os.makedirs("logs", exist_ok=True)
<<<<<<< HEAD
    scores_window = deque(maxlen=3)
=======
    scores_window = deque(maxlen=100) # keep track of last 100 episodes, more stable than 3 
>>>>>>> 3a867c5c
    scores = []

    # Exploration noise control
    noise_scale = config["initial_noise_scale"]
    noise_decay = config["noise_decay"]

    # Main training loop
    for episode in range(config["episodes"]):
        canvas = env.reset()
        prev_action = np.zeros(config["action_dim"], dtype=np.float32)
        # Initialize previous action with current point
        prev_action[0] = env.current_point[0]
        prev_action[1] = env.current_point[1]
        episode_reward = 0
        done = False

        # Episode step loop
        while not done:
            action = agent.act(canvas, target_image, prev_action, noise_scale)
            # Apply action in the environment
            next_canvas, reward, done = env.step(action)

            # Store experience in replay buffer
            replay_buffer.store(canvas, prev_action, action,
                                next_canvas, reward, done)

            # Train the agent using sampled experiences
            agent.train(target_image)

            # Move to next state
            canvas = next_canvas
            # Save step frame every 50th stroke for select episodes
            if (episode + 1) in [1, 1000, 10000, 25000, 50000] and env.current_step % config["save_every_step"] == 0:
                step_dir = f"step_outputs/episode_{episode + 1:05d}"
                os.makedirs(step_dir, exist_ok=True)
                step_canvas = (canvas.squeeze().detach().cpu().numpy() * 255).astype(np.uint8)
                if config["canvas_channels"] == 1:
                    step_canvas = step_canvas[0]
                elif config["canvas_channels"] == 3:
                    step_canvas = np.transpose(step_canvas, (1, 2, 0))  # (C, H, W) → (H, W, C)
                # sample path: step_outputs/episode_25000/episode_25000_step_00150.png
                save_path = os.path.join(step_dir, f"episode_{episode + 1:05d}_step_{env.current_step:05d}.png")
                save_canvas(step_canvas, save_path)
            prev_action = action
            episode_reward += reward
<<<<<<< HEAD
            print(f"Episode {episode + 1} | Step Reward: {reward}")
=======
            # Log step reward
            with open("logs/step_rewards.csv", mode="a", newline="") as file:
                writer = csv.writer(file)
                if episode == 0 and env.current_step == 1:  # write header only once
                    writer.writerow(["episode", "step", "reward"])
                writer.writerow([episode + 1, env.current_step, round(float(reward), 4)])
                print(f"Episode {episode + 1} | Step {env.current_step} | Step Reward: {reward}")
>>>>>>> 3a867c5c

        # Decay exploration noise
        noise_scale *= noise_decay
        scores.append(episode_reward)
        # Log episode reward
        with open("logs/episode_rewards.csv", mode="a", newline="") as file:
            writer = csv.writer(file)
            if episode == 0:  # Write header only once
                writer.writerow(["episode", "total_reward"])
            writer.writerow([episode + 1, round(float(episode_reward), 4)])
        scores_window.append(episode_reward)

        # Progress log
        print(
            f"Episode {episode + 1} | Reward: {episode_reward} | Running Avg(100): {np.mean(scores_window)}")

<<<<<<< HEAD
        # Periodically save model checkpoints
        if (episode + 1) % config["save_every_episode"] == 0:
            torch.save(actor.state_dict(),
                       f"trained_models/actor_{episode + 1}.pth")
            torch.save(critic.state_dict(),
                       f"trained_models/critic_{episode + 1}.pth")
=======
        # Save model checkpoints every 100 episodes
        if (episode + 1) % config["save_every_episode"] == 0:
            os.makedirs("trained_models", exist_ok=True)
            torch.save(actor.state_dict(),
                    f"trained_models/actor_{episode + 1}.pth")
            torch.save(critic.state_dict(),
                    f"trained_models/critic_{episode + 1}.pth")
            print(f"Saved model at episode {episode + 1}")
>>>>>>> 3a867c5c

    print("Training complete.")<|MERGE_RESOLUTION|>--- conflicted
+++ resolved
@@ -35,10 +35,9 @@
 from models.ddpg import DDPGAgent
 from utils.noise import OUNoise
 from utils.replay_buffer import ReplayBuffer
-<<<<<<< HEAD
-=======
+
 from utils.canvas import save_canvas
->>>>>>> 3a867c5c
+
 
 
 def train(config):
@@ -119,11 +118,9 @@
 
     # Setup logging
     os.makedirs("logs", exist_ok=True)
-<<<<<<< HEAD
-    scores_window = deque(maxlen=3)
-=======
+
     scores_window = deque(maxlen=100) # keep track of last 100 episodes, more stable than 3 
->>>>>>> 3a867c5c
+
     scores = []
 
     # Exploration noise control
@@ -169,9 +166,7 @@
                 save_canvas(step_canvas, save_path)
             prev_action = action
             episode_reward += reward
-<<<<<<< HEAD
-            print(f"Episode {episode + 1} | Step Reward: {reward}")
-=======
+
             # Log step reward
             with open("logs/step_rewards.csv", mode="a", newline="") as file:
                 writer = csv.writer(file)
@@ -179,7 +174,7 @@
                     writer.writerow(["episode", "step", "reward"])
                 writer.writerow([episode + 1, env.current_step, round(float(reward), 4)])
                 print(f"Episode {episode + 1} | Step {env.current_step} | Step Reward: {reward}")
->>>>>>> 3a867c5c
+
 
         # Decay exploration noise
         noise_scale *= noise_decay
@@ -196,14 +191,9 @@
         print(
             f"Episode {episode + 1} | Reward: {episode_reward} | Running Avg(100): {np.mean(scores_window)}")
 
-<<<<<<< HEAD
-        # Periodically save model checkpoints
-        if (episode + 1) % config["save_every_episode"] == 0:
-            torch.save(actor.state_dict(),
-                       f"trained_models/actor_{episode + 1}.pth")
-            torch.save(critic.state_dict(),
-                       f"trained_models/critic_{episode + 1}.pth")
-=======
+
+
+
         # Save model checkpoints every 100 episodes
         if (episode + 1) % config["save_every_episode"] == 0:
             os.makedirs("trained_models", exist_ok=True)
@@ -212,6 +202,5 @@
             torch.save(critic.state_dict(),
                     f"trained_models/critic_{episode + 1}.pth")
             print(f"Saved model at episode {episode + 1}")
->>>>>>> 3a867c5c
 
     print("Training complete.")