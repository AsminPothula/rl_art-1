"""
Painting Environment for Reinforcement Learning
This environment simulates a painting task where an agent learns to paint a target image
using strokes. The agent receives a reward based on how closely its painting matches the target image.

TODO:
- Add more detailed docstrings and comments.
- Implement the reward function in a separate module.
- Add more error handling and validation for inputs.
- Optimize the canvas update and rendering process.
- Add more visualization options for the canvas.
- Make this compatible with the rest of the code
- Add more tests and examples for usage.
- Make this compatible for rgb and grayscale images
"""

import os
import gym
import numpy as np
import cv2
import torch
from gym import spaces
from .canvas import init_canvas, update_canvas
from .reward import calculate_reward
import pdb
from typing import Tuple


class PaintingEnv(gym.Env):
    def __init__(self, target_image_path: str, canvas_size: Tuple[int, int], canvas_channels: int, max_strokes: int, device: str):
        """
        Initializes the Painting Environment.
        Args:
            target_image_path (str): Path to the target image.
            canvas_size (tuple): Size of the canvas (height, width).
            canvas_channels (int): Number of channels in the canvas (1 for grayscale, 3 for RGB).
            max_strokes (int): Maximum number of strokes allowed.
            device (torch.device): Device to run the computations on (CPU or GPU).

        # If channels is 1, use grayscale canvas (h, w) else (h, w, c)
        """
        super(PaintingEnv, self).__init__()

        self.device = device
        self.canvas_size = canvas_size
        self.max_strokes = max_strokes
        self.target_image_path = target_image_path
        self.channels = canvas_channels
        # target image is a numpy array of shape (H, W, C)
        self.target_image = self.load_image()
        self.center = np.array([self.canvas_size[0], self.canvas_size[1]]) // 2
        self.radius = min(self.canvas_size[0], self.canvas_size[1]) // 2

        # removed action space and observation space
        self._initialize()

    def _initialize(self):
        """
        Initializes the environment.
        Sets up the canvas, current point (starting point) and used_strokes (number of strokes used).
        """

        if self.channels == 1:  # Grayscale canvas
            self.canvas = init_canvas(
                (self.canvas_size[0], self.canvas_size[1], 1))
        else:  # RGB canvas
            self.canvas = init_canvas(
                (self.canvas_size[0], self.canvas_size[1], self.channels))
        self.current_point = self.random_circle_point()
        self.used_strokes = 0

    def load_image(self):
        """
        Loads an image from the given path and resizes it to the canvas size.
        Returns:
            img (numpy.ndarray): Loaded and resized image. (H, W, C)
        Raises:
            FileNotFoundError: If the image file is not found.
            ValueError: If the image format is not supported.
        """
        if not os.path.exists(self.target_image_path):
            raise FileNotFoundError(
                f"Image file {self.target_image_path} not found.")
        if not self.target_image_path.lower().endswith(('.png', '.jpg', '.jpeg')):
            raise ValueError(
                f"Unsupported image format: {self.target_image_path}. Please use PNG or JPG.")

        if self.channels == 1:
            img = cv2.imread(self.target_image_path, cv2.IMREAD_GRAYSCALE)
            img = cv2.resize(
                img, (self.canvas_size[1], self.canvas_size[0]), interpolation=cv2.INTER_AREA)
            img = np.expand_dims(img, axis=-1)
        else:
            img = cv2.imread(self.target_image_path, cv2.IMREAD_COLOR)
            img = cv2.resize(
                img, (self.canvas_size[1], self.canvas_size[0]), interpolation=cv2.INTER_AREA)
        img = img.astype(np.float32)
        return img

    def random_circle_point(self):
        """
        Generates a random point on the circumference of a circle. As initial point.
        Returns:
            (int, int): Random point on the circumference of the circle.
        """
        theta = np.random.uniform(0, 2 * np.pi)
        out = (self.center + self.radius *
               np.array([np.cos(theta), np.sin(theta)])).astype(int)
        return out

    def to_tensor(self, img):
        """Converts [H,W] numpy array to [1,C,H,W] normalized tensor with position encodings."""
        return torch.tensor(img).unsqueeze(0).to(self.device)  # [1, C, H, W]

    def step(self, action):
        """
        Takes a step in the environment using the given action.
        The action is a 2D vector representing the direction of the stroke.
        The reward is calculated based on the difference between the current canvas and the target image.
        """
        prev_canvas = self.canvas.copy()

        # Calculate direction and next point
        unit_vector = action / (np.linalg.norm(action) + 1e-8)
        next_point = (
            int(self.center[0] + unit_vector[0] * self.radius),
            int(self.center[1] + unit_vector[1] * self.radius)
        )

        self.canvas = update_canvas(self.canvas, tuple(
            self.current_point), tuple(next_point))
        self.used_strokes += 1
        self.current_point = next_point

        # Compute reward
        prev_tensor = self.to_tensor(prev_canvas)
        current_tensor = self.to_tensor(self.canvas)
        target_tensor = self.to_tensor(self.target_image)

        # reward is a tensor here
        reward = calculate_reward(
            prev_tensor, current_tensor, target_tensor, device=self.device)

        done = self.used_strokes >= self.max_strokes
        
        # the line below was used create the next state representation for the agent, to save in replay buffer 
        #next_state = self.to_tensor(self.canvas).squeeze(0).cpu().numpy().flatten()

<<<<<<< HEAD
        # No more flattening - Keshav
=======
        # reward.item() gives a plain float value as expected by train.py instead of a tensor
>>>>>>> 3a867c5c
        return self.canvas, reward.item(), done

    def reset(self):
        """
        Resets the environment to its initial state.
        Returns:
            canvas (numpy.ndarray): The initial canvas state.
        """
        self._initialize()
        return self.canvas

    """def render(self, mode='human'):
        cv2.imshow('Canvas', self.canvas)
        cv2.waitKey(1)"""

    def render(self, episode_num=None, output_dir=None):
        """
        Saves the current canvas as an image in the specified output_dir with episode number.
        """
        if episode_num is not None and output_dir is not None:
            os.makedirs(output_dir, exist_ok=True)
            filename = f"canvas_{episode_num}.png"
            path = os.path.join(output_dir, filename)
            cv2.imwrite(path, self.canvas)

    def close(self):
        cv2.destroyAllWindows()


if __name__ == '__main__':
    # Example usage with the debugger
<<<<<<< HEAD
    target_path = '../target.jpg'
=======
    target_path = 'target.jpg' #change back to '../target.jpg'
>>>>>>> 3a867c5c
    canvas_size = (64, 64)
    max_strokes = 10
    device = torch.device("cuda" if torch.cuda.is_available() else "cpu")

    try:
        env = PaintingEnv(target_path, canvas_size, 1, max_strokes, device)
    except FileNotFoundError as e:
        print(f"Error: {e}")
        exit()
    except ValueError as e:
        print(f"Error: {e}")
        exit()

    obs = env.reset()
    print("Initial observation shape:", obs.shape)

    for i in range(5):
        # Generate a random action
        action = env.action_space.sample()
        print(f"Step {i+1}: Action = {action}")

        # Set a breakpoint here to inspect variables
        # pdb.set_trace()

        next_obs, reward, done, _ = env.step(action)
        print("Next observation shape:", next_obs.shape)
        print("Reward:", reward)
        print("Done:", done)

        if done:
            print("Episode finished.")
            break

    env.close()<|MERGE_RESOLUTION|>--- conflicted
+++ resolved
@@ -146,11 +146,8 @@
         # the line below was used create the next state representation for the agent, to save in replay buffer 
         #next_state = self.to_tensor(self.canvas).squeeze(0).cpu().numpy().flatten()
 
-<<<<<<< HEAD
-        # No more flattening - Keshav
-=======
+
         # reward.item() gives a plain float value as expected by train.py instead of a tensor
->>>>>>> 3a867c5c
         return self.canvas, reward.item(), done
 
     def reset(self):
@@ -182,11 +179,9 @@
 
 if __name__ == '__main__':
     # Example usage with the debugger
-<<<<<<< HEAD
-    target_path = '../target.jpg'
-=======
+
     target_path = 'target.jpg' #change back to '../target.jpg'
->>>>>>> 3a867c5c
+
     canvas_size = (64, 64)
     max_strokes = 10
     device = torch.device("cuda" if torch.cuda.is_available() else "cpu")
